--- conflicted
+++ resolved
@@ -32,16 +32,7 @@
   - python: 3.7
     env: TOX_ENV=py37-linters
   - python: 3.7
-<<<<<<< HEAD
-    env: PYENV_VERSION=pypy3.6-7.0.0 TOX_ENV=pypy3-ported
-=======
-    env: PYENV_VERSION=pypy2.7-7.0.0 TOX_ENV=pypy-test-twlatest
-  - &pypy27
-    python: 3.7
-    env: PYENV_VERSION=pypy2.7-7.0.0 TOX_ENV=pypy-test-twtrunk
-  - python: 3.7
     env: PYENV_VERSION=pypy3.6-7.0.0 TOX_ENV=pypy3-test-twlatest
->>>>>>> fb045e98
   - &pypy37
     python: 3.7
     env: PYENV_VERSION=pypy3.6-7.0.0 TOX_ENV=pypy3-test-twtrunk
