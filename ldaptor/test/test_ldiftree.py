"""
Test cases for LDIF directory tree writing/reading.
"""

import os
import sys
import random
import errno
import shutil
import unittest as stdlib_unittest

from twisted.python import log
from twisted.trial import unittest
from twisted.internet import testing

from ldaptor import ldiftree, entry, delta, testutil
from ldaptor.entry import BaseLDAPEntry
from ldaptor.protocols.ldap import ldaperrors, ldifprotocol
from ldaptor.test import util


def writeFile(path, content):
    f = open(path, 'wb')
    f.write(content)
    f.close()


skipIfWindowsOrRoot = stdlib_unittest.skipIf(
    sys.platform == "win32" or os.getuid() == 0,
    "Can't test on windows or as root",
)


skipIfWindows = stdlib_unittest.skipIf(
    sys.platform == "win32",
    "TODO: fails on windows",
)


class RandomizeListdirTestCase(unittest.TestCase):
    """
    It patches the os.listdir to return the members in a random order.
    """

    def randomListdir(self, *args, **kwargs):
        """
        This is used to replace the os.listdir.
        """
        r = self.__os_listdir(*args, **kwargs)
        random.shuffle(r)
        return r

    def setUp(self):
        self.__os_listdir = os.listdir
        os.listdir = self.randomListdir

        def reverse_listdir():
            os.listdir = self.__os_listdir

        self.addCleanup(reverse_listdir)

    def chmod(self, path, mode):
        self.addCleanup(os.chmod, path, os.stat(path).st_mode)
        os.chmod(path, mode)


class Dir2LDIF(RandomizeListdirTestCase):
    def setUp(self):
        super().setUp()
        self.tree = self.mktemp()
        os.mkdir(self.tree)
        com = os.path.join(self.tree, 'dc=com.dir')
        os.mkdir(com)
        example = os.path.join(com, 'dc=example.dir')
        os.mkdir(example)
        writeFile(os.path.join(example, 'cn=foo.ldif'),
                  b"""\
dn: cn=foo,dc=example,dc=com
cn: foo
objectClass: top

""")
        writeFile(os.path.join(example, 'cn=bad-two-entries.ldif'),
                  b"""\
dn: cn=bad-two-entries,dc=example,dc=com
cn: bad-two-entries
objectClass: top

dn: cn=more,dc=example,dc=com
cn: more
objectClass: top

""")
        writeFile(os.path.join(example, 'cn=bad-missing-end.ldif'),
                  b"""\
dn: cn=bad-missing-end,dc=example,dc=com
cn: bad-missing-end
objectClass: top
""")
        writeFile(os.path.join(example, 'cn=bad-empty.ldif'), b'')
        writeFile(os.path.join(example, 'cn=bad-only-newline.ldif'), b'\n')
        sales = os.path.join(example, 'ou=Sales.dir')
        os.mkdir(sales)
        writeFile(os.path.join(sales, 'cn=sales-thingie.ldif'),
                  b"""\
dn: cn=sales-thingie,ou=Sales,dc=example,dc=com
cn: sales-thingie
objectClass: top

""")

    def testSimpleRead(self):
        want = BaseLDAPEntry(dn=b'cn=foo,dc=example,dc=com',
                             attributes={
            b'objectClass': [b'top'],
            b'cn': [b'foo'],
            })
        d = ldiftree.get(self.tree, want.dn)
        d.addCallback(self.failUnlessEqual, want)
        return d

    @skipIfWindowsOrRoot
    def testNoAccess(self):
        self.chmod(os.path.join(self.tree,
                              'dc=com.dir',
                              'dc=example.dir',
                              'cn=foo.ldif'),
                 0)
        d = ldiftree.get(self.tree, 'cn=foo,dc=example,dc=com')
        def eb(fail):
            fail.trap(IOError)
            self.assertEqual(fail.value.errno, errno.EACCES)
        d.addCallbacks(testutil.mustRaise, eb)
        return d

    def gettingDNRaises(self, dn, exceptionClass):
        d = ldiftree.get(self.tree, dn)
        def eb(fail):
            fail.trap(exceptionClass)
        d.addCallbacks(testutil.mustRaise, eb)
        return d

    def testMultipleError(self):
        return self.gettingDNRaises(
            'cn=bad-two-entries,dc=example,dc=com',
            ldiftree.LDIFTreeEntryContainsMultipleEntries)

    def testMissingEndError(self):
        return self.gettingDNRaises(
            'cn=bad-missing-end,dc=example,dc=com',
            ldiftree.LDIFTreeEntryContainsNoEntries)

    def testEmptyError(self):
        return self.gettingDNRaises(
            'cn=bad-empty,dc=example,dc=com',
            ldiftree.LDIFTreeEntryContainsNoEntries)

    def testOnlyNewlineError(self):
        return self.gettingDNRaises(
            'cn=bad-only-newline,dc=example,dc=com',
            ldifprotocol.LDIFLineWithoutSemicolonError)

    def testTreeBranches(self):
        want = BaseLDAPEntry(dn=b'cn=sales-thingie,ou=Sales,dc=example,dc=com',
                             attributes={
            b'objectClass': [b'top'],
            b'cn': [b'sales-thingie'],
            })
        d = ldiftree.get(self.tree, want.dn)
        d.addCallback(self.failUnlessEqual, want)
        return d

class LDIF2Dir(RandomizeListdirTestCase):
    def setUp(self):
        super().setUp()
        self.tree = self.mktemp()
        os.mkdir(self.tree)
        com = os.path.join(self.tree, 'dc=com.dir')
        os.mkdir(com)
        example = os.path.join(com, 'dc=example.dir')
        os.mkdir(example)
        writeFile(os.path.join(example, 'cn=pre-existing.ldif'),
                  b"""\
dn: cn=pre-existing,dc=example,dc=com
cn: pre-existing
objectClass: top

""")
        writeFile(os.path.join(example, 'ou=OrgUnit.ldif'),
                  b"""\
dn: ou=OrgUnit,dc=example,dc=com
ou: OrgUnit
objectClass: organizationalUnit

""")

    def testSimpleWrite(self):
        e = BaseLDAPEntry(dn='cn=foo,dc=example,dc=com',
                          attributes={
            'objectClass': ['top'],
            'cn': ['foo'],
            })
        d = ldiftree.put(self.tree, e)
        d.addCallback(self._cb_testSimpleWrite)
        return d

    def _cb_testSimpleWrite(self, entry):
        path = os.path.join(self.tree, 'dc=com.dir', 'dc=example.dir', 'cn=foo.ldif')
        self.failUnless(os.path.isfile(path))
        self.failUnlessEqual(open(path, 'rb').read(),
                             b"""\
dn: cn=foo,dc=example,dc=com
objectClass: top
cn: foo

""")

    def testDirCreation(self):
        e = BaseLDAPEntry(dn='cn=create-me,ou=OrgUnit,dc=example,dc=com',
                          attributes={
            'objectClass': ['top'],
            'cn': ['create-me'],
            })
        d = ldiftree.put(self.tree, e)
        d.addCallback(self._cb_testDirCreation)
        return d

    def _cb_testDirCreation(self, entry):
        path = os.path.join(self.tree, 'dc=com.dir', 'dc=example.dir',
                            'ou=OrgUnit.dir', 'cn=create-me.ldif')
        self.failUnless(os.path.isfile(path))
        self.failUnlessEqual(open(path, 'rb').read(),
                             b"""\
dn: cn=create-me,ou=OrgUnit,dc=example,dc=com
objectClass: top
cn: create-me

""")

    def testDirExists(self):
        e = BaseLDAPEntry(dn='cn=create-me,ou=OrgUnit,dc=example,dc=com',
                          attributes={
            'objectClass': ['top'],
            'cn': ['create-me'],
            })
        dirpath = os.path.join(self.tree, 'dc=com.dir', 'dc=example.dir',
                               'ou=OrgUnit.dir')
        os.mkdir(dirpath)
        d = ldiftree.put(self.tree, e)
        d.addCallback(self._cb_testDirExists, dirpath)
        return d

    def _cb_testDirExists(self, entry, dirpath):
        path = os.path.join(dirpath, 'cn=create-me.ldif')
        self.failUnless(os.path.isfile(path))
        self.failUnlessEqual(open(path, 'rb').read(),
                             b"""\
dn: cn=create-me,ou=OrgUnit,dc=example,dc=com
objectClass: top
cn: create-me

""")

    def testMissingLinkError(self):
        e = BaseLDAPEntry(dn='cn=bad-create,ou=NoSuchOrgUnit,dc=example,dc=com',
                          attributes={
            'objectClass': ['top'],
            'cn': ['bad-create'],
            })

        d = ldiftree.put(self.tree, e)

        failure = self.failureResultOf(d)
        self.assertIsInstance(failure.value, ldiftree.LDIFTreeNoSuchObject)

    def testAddTopLevel(self):
        e = BaseLDAPEntry(dn='dc=org',
                          attributes={
            'objectClass': ['dcObject'],
            'dc': ['org'],
            })
        d = ldiftree.put(self.tree, e)
        d.addCallback(self._cb_testAddTopLevel)
        return d

    def _cb_testAddTopLevel(self, entry):
        path = os.path.join(self.tree, 'dc=org.ldif')
        self.failUnless(os.path.isfile(path))
        self.failUnlessEqual(open(path, 'rb').read(),
                             b"""\
dn: dc=org
objectClass: dcObject
dc: org

""")


class LDIFTreeEntryTests(RandomizeListdirTestCase):
    """
    Tests for LDIFTreeEntry.
    """
    # TODO share the actual tests with inmemory and any other
    # implementations of the same interface
    def setUp(self):
        super().setUp()
        self.tree = self.mktemp()
        os.mkdir(self.tree)
        com = os.path.join(self.tree, 'dc=com.dir')
        os.mkdir(com)
        example = os.path.join(com, 'dc=example.dir')
        os.mkdir(example)
        meta = os.path.join(example, 'ou=metasyntactic.dir')
        os.mkdir(meta)
        writeFile(os.path.join(example, 'ou=metasyntactic.ldif'),
                  b"""\
dn: ou=metasyntactic,dc=example,dc=com
objectClass: a
objectClass: b
ou: metasyntactic

""")
        foo = os.path.join(meta, 'cn=foo.dir')
        writeFile(os.path.join(meta, 'cn=foo.ldif'),
                  b"""\
dn: cn=foo,ou=metasyntactic,dc=example,dc=com
objectClass: a
objectClass: b
cn: foo

""")
        bar = os.path.join(meta, 'cn=bar.dir')
        writeFile(os.path.join(meta, 'cn=bar.ldif'),
                  b"""\
dn: cn=bar,ou=metasyntactic,dc=example,dc=com
objectClass: a
objectClass: b
cn: bar

""")
        empty = os.path.join(example, 'ou=empty.dir')
        writeFile(os.path.join(example, 'ou=empty.ldif'),
                  b"""\
dn: ou=empty,dc=example,dc=com
objectClass: a
objectClass: b
ou: empty

""")
        oneChild = os.path.join(example, 'ou=oneChild.dir')
        os.mkdir(oneChild)
        writeFile(os.path.join(example, 'ou=oneChild.ldif'),
                  b"""\
dn: ou=oneChild,dc=example,dc=com
objectClass: a
objectClass: b
ou: oneChild

""")
        theChild = os.path.join(oneChild, 'cn=theChild.dir')
        writeFile(os.path.join(oneChild, 'cn=theChild.ldif'),
                  b"""\
dn: cn=theChild,ou=oneChild,dc=example,dc=com
objectClass: a
objectClass: b
cn: theChild

""")
        # Invalid file
        writeFile(os.path.join(oneChild, 'cn=invalidChild.lddd'), b'invalid data')
        
        self.root = ldiftree.LDIFTreeEntry(self.tree)
        self.example = ldiftree.LDIFTreeEntry(example, 'dc=example,dc=com')
        self.empty = ldiftree.LDIFTreeEntry(empty, 'ou=empty,dc=example,dc=com')
        self.meta = ldiftree.LDIFTreeEntry(meta, 'ou=metasyntactic,dc=example,dc=com')
        self.foo = ldiftree.LDIFTreeEntry(foo, 'cn=foo,ou=metasyntactic,dc=example,dc=com')
        self.bar = ldiftree.LDIFTreeEntry(bar, 'cn=bar,ou=metasyntactic,dc=example,dc=com')
        self.oneChild = ldiftree.LDIFTreeEntry(oneChild, 'ou=oneChild,dc=example,dc=com')
        self.theChild = ldiftree.LDIFTreeEntry(theChild, 'cn=theChild,ou=oneChild,dc=example,dc=com')

    def test_children_empty(self):
        d = self.empty.children()
        def cb(children):
            self.assertEqual(children, [])
        d.addCallback(cb)
        return d

    def test_children_oneChild(self):
        d = self.oneChild.children()
        d.addCallback(self._cb_test_children_oneChild)
        return d

    def _cb_test_children_oneChild(self, children):
        self.assertEqual(len(children), 1)
        got = [e.dn for e in children]
        want = ['cn=theChild,ou=oneChild,dc=example,dc=com']
        got.sort()
        want.sort()
        self.assertEqual(got, want)

    def test_children_repeat(self):
        """Test that .children() returns a copy of the data so that modifying it does not affect behaviour."""
        d = self.oneChild.children()
        d.addCallback(self._cb_test_children_repeat_1)
        return d

    def _cb_test_children_repeat_1(self, children1):
        self.assertEqual(len(children1), 1)

        children1.pop()

        d = self.oneChild.children()
        d.addCallback(self._cb_test_children_repeat_2)
        return d

    def _cb_test_children_repeat_2(self, children2):
        self.assertEqual(len(children2), 1)

    def test_children_twoChildren(self):
        d = self.meta.children()
        d.addCallback(self._cb_test_children_twoChildren)
        return d

    def _cb_test_children_twoChildren(self, children):
        self.assertEqual(len(children), 2)
        want = [
            'cn=foo,ou=metasyntactic,dc=example,dc=com',
            'cn=bar,ou=metasyntactic,dc=example,dc=com',
            ]
        got = [e.dn for e in children]
        got.sort()
        want.sort()
        self.assertEqual(got, want)

    def test_children_twoChildren_callback(self):
        children = []
        d = self.meta.children(callback=children.append)
        d.addCallback(self._cb_test_children_twoChildren_callback, children)
        return d

    def _cb_test_children_twoChildren_callback(self, r, children):
        self.assertIdentical(r, None)
        self.assertEqual(len(children), 2)
        want = [
            'cn=foo,ou=metasyntactic,dc=example,dc=com',
            'cn=bar,ou=metasyntactic,dc=example,dc=com',
            ]
        got = [e.dn for e in children]
        got.sort()
        want.sort()
        self.assertEqual(got, want)

    @skipIfWindowsOrRoot
    def test_children_noAccess_dir_noRead(self):
        self.chmod(self.meta.path, 0o300)
        d = self.meta.children()
        def eb(fail):
            fail.trap(OSError)
            self.assertEqual(fail.value.errno, errno.EACCES)
            self.chmod(self.meta.path, 0o755)
        d.addCallbacks(testutil.mustRaise, eb)
        return d

    @skipIfWindowsOrRoot
    def test_children_noAccess_dir_noExec(self):
        self.chmod(self.meta.path, 0o600)
        d = self.meta.children()
        def eb(fail):
            fail.trap(IOError)
            self.assertEqual(fail.value.errno, errno.EACCES)
            self.chmod(self.meta.path, 0o755)
        d.addCallbacks(testutil.mustRaise, eb)
        return d

    @skipIfWindowsOrRoot
    def test_children_noAccess_file(self):
<<<<<<< HEAD
        os.chmod(os.path.join(self.meta.path, 'cn=foo.ldif'), 0)
=======
        self.chmod(os.path.join(self.meta.path, u'cn=foo.ldif'), 0)
>>>>>>> 69f46fdf
        d = self.meta.children()
        def eb(fail):
            fail.trap(IOError)
            self.assertEqual(fail.value.errno, errno.EACCES)
        d.addCallbacks(testutil.mustRaise, eb)
        return d

    def test_addChild(self):
        self.empty.addChild(
            rdn='a=b',
            attributes={
            'objectClass': ['a', 'b'],
            'a': 'b',
            })
        d = self.empty.children()
        d.addCallback(self._cb_test_addChild)
        return d

    def _cb_test_addChild(self, children):
        self.assertEqual(len(children), 1)
        got = [e.dn for e in children]
        want = [
            'a=b,ou=empty,dc=example,dc=com',
            ]
        got.sort()
        want.sort()
        self.assertEqual(got, want)

    def test_addChild_Exists(self):
        self.assertRaises(ldaperrors.LDAPEntryAlreadyExists,
                          self.meta.addChild,
                          rdn='cn=foo',
                          attributes={
            'objectClass': ['a'],
            'cn': 'foo',
            })

    def test_parent(self):
        self.assertEqual(self.foo.parent(), self.meta)
        self.assertEqual(self.meta.parent(), self.example)
        self.assertEqual(self.root.parent(), None)


    def test_subtree_empty(self):
        d = self.empty.subtree()
        d.addCallback(self._cb_test_subtree_empty)
        return d

    def _cb_test_subtree_empty(self, entries):
        self.assertEqual(len(entries), 1)

    def test_subtree_oneChild(self):
        d = self.oneChild.subtree()
        d.addCallback(self._cb_test_subtree_oneChild)
        return d

    def _cb_test_subtree_oneChild(self, results):
        got = results
        want = [
            self.oneChild,
            self.theChild,
            ]
        self.assertEqual(got, want)

    def test_subtree_oneChild_cb(self):
        got = []
        d = self.oneChild.subtree(got.append)
        d.addCallback(self._cb_test_subtree_oneChild_cb, got)
        return d

    def _cb_test_subtree_oneChild_cb(self, r, got):
        self.assertEqual(r, None)

        want = [
            self.oneChild,
            self.theChild,
            ]
        self.assertEqual(got, want)

    def test_subtree_many(self):
        deferred = self.example.subtree()

        result = self.successResultOf(deferred)

        expected = [
            self.example,
            self.oneChild,
            self.theChild,
            self.empty,
            self.meta,
            self.bar,
            self.foo,
            ]
        self.assertCountEqual(expected, result)

    def test_subtree_many_cb(self):
        got = []
        deferred = self.example.subtree(callback=got.append)

        result = self.successResultOf(deferred)

        self.assertIsNone(result)
        expected = [
            self.example,
            self.oneChild,
            self.theChild,
            self.empty,
            self.meta,
            self.bar,
            self.foo,
            ]
        self.assertCountEqual(expected, got)

    def test_lookup_fail(self):
        dn = 'cn=thud,ou=metasyntactic,dc=example,dc=com'
        d = self.root.lookup(dn)
        def eb(fail):
            fail.trap(ldaperrors.LDAPNoSuchObject)
            self.assertEqual(fail.value.message, dn)
        d.addCallbacks(testutil.mustRaise, eb)
        return d

    def test_lookup_fail_outOfTree(self):
        dn = 'dc=invalid'
        d = self.root.lookup(dn)
        def eb(fail):
            fail.trap(ldaperrors.LDAPNoSuchObject)
            self.assertEqual(fail.value.message, dn)
        d.addCallbacks(testutil.mustRaise, eb)
        return d

    def test_lookup_fail_outOfTree_2(self):
        dn = 'dc=invalid'
        d = self.example.lookup(dn)
        def eb(fail):
            fail.trap(ldaperrors.LDAPNoSuchObject)
            self.assertEqual(fail.value.message, dn)
        d.addCallbacks(testutil.mustRaise, eb)

    def test_lookup_fail_multipleError(self):
        writeFile(os.path.join(self.example.path,
                               'cn=bad-two-entries.ldif'),
                  b"""\
dn: cn=bad-two-entries,dc=example,dc=com
cn: bad-two-entries
objectClass: top

dn: cn=more,dc=example,dc=com
cn: more
objectClass: top

""")
        self.assertRaises(
            ldiftree.LDIFTreeEntryContainsMultipleEntries,
            self.example.lookup,
            'cn=bad-two-entries,dc=example,dc=com')

    def test_lookup_fail_emptyError(self):
        writeFile(os.path.join(self.example.path,
                               'cn=bad-empty.ldif'),
                  b"")
        self.assertRaises(
            ldiftree.LDIFTreeEntryContainsNoEntries,
            self.example.lookup,
            'cn=bad-empty,dc=example,dc=com')

    def test_lookup_deep(self):
        dn = 'cn=bar,ou=metasyntactic,dc=example,dc=com'
        d = self.root.lookup(dn)
        d.addCallback(self._cb_test_lookup_deep)
        return d

    def _cb_test_lookup_deep(self, r):
        self.assertEqual(r, self.bar)

    def test_delete_root(self):
        d = self.root.delete()
        def eb(fail):
            fail.trap(ldiftree.LDAPCannotRemoveRootError)
        d.addCallbacks(testutil.mustRaise, eb)
        return d

    def test_delete_nonLeaf(self):
        d = self.meta.delete()
        def eb(fail):
            fail.trap(ldaperrors.LDAPNotAllowedOnNonLeaf)
        d.addCallbacks(testutil.mustRaise, eb)
        return d

    def test_delete(self):
        d = self.foo.delete()
        d.addCallback(self._cb_test_delete_1)
        return d

    def _cb_test_delete_1(self, r):
        self.assertEqual(r, self.foo)
        d = self.meta.children()
        d.addCallback(self._cb_test_delete_2)
        return d

    def _cb_test_delete_2(self, r):
        self.assertEqual(r, [self.bar])

    def test_deleteChild(self):
        d = self.meta.deleteChild('cn=bar')
        d.addCallback(self._cb_test_deleteChild_1)
        return d

    def _cb_test_deleteChild_1(self, r):
        self.assertEqual(r, self.bar)
        d = self.meta.children()
        d.addCallback(self._cb_test_deleteChild_2)
        return d

    def _cb_test_deleteChild_2(self, r):
        self.assertEqual(r, [self.foo])

    def test_deleteChild_NonExisting(self):
        d = self.root.deleteChild('cn=not-exist')
        def eb(fail):
            fail.trap(ldaperrors.LDAPNoSuchObject)
        d.addCallbacks(testutil.mustRaise, eb)
        return d

    def test_setPassword(self):
        self.foo.setPassword(b's3krit', salt=b'\xf2\x4a')
        self.failUnless('userPassword' in self.foo)
        self.assertEqual(self.foo['userPassword'],
                          [b'{SSHA}0n/Iw1NhUOKyaI9gm9v5YsO3ZInySg=='])

    def test_setPassword_noSalt(self):
        self.foo.setPassword(b's3krit')
        self.failUnless('userPassword' in self.foo)
        d = self.foo.bind('s3krit')
        d.addCallback(self.assertIdentical, self.foo)
        d.addCallback(lambda _: self.foo.bind('s4krit'))
        def eb(fail):
            fail.trap(ldaperrors.LDAPInvalidCredentials)
        d.addCallbacks(testutil.mustRaise, eb)
        return d

    def test_diffTree_self(self):
        d = self.root.diffTree(self.root)
        d.addCallback(self.assertEqual, [])
        return d

    def test_diffTree_copy(self):
        otherDir = self.mktemp()
        shutil.copytree(self.tree, otherDir)
        other = ldiftree.LDIFTreeEntry(otherDir)
        d = self.root.diffTree(other)
        d.addCallback(self.assertEqual, [])
        return d

    def test_diffTree_addChild(self):
        otherDir = self.mktemp()
        shutil.copytree(self.tree, otherDir)
        other = ldiftree.LDIFTreeEntry(otherDir)
        e = entry.BaseLDAPEntry(dn='cn=foo,dc=example,dc=com')
        d = ldiftree.put(otherDir, e)

        def cb1(dummy):
            return other.lookup('cn=foo,dc=example,dc=com')
        d.addCallback(cb1)

        def cb2(r):
            d = self.root.diffTree(other)
            d.addCallback(self.assertEqual, [delta.AddOp(r)])
            return d
        d.addCallback(cb2)
        return d


    def test_diffTree_delChild(self):
        otherDir = self.mktemp()
        shutil.copytree(self.tree, otherDir)
        other = ldiftree.LDIFTreeEntry(otherDir)

        d = other.lookup('ou=empty,dc=example,dc=com')
        def cb1(otherEmpty):
            return otherEmpty.delete()
        d.addCallback(cb1)
        def cb2(dummy):
            return self.root.diffTree(other)
        d.addCallback(cb2)
        def cb3(got):
            self.assertEqual(got, [delta.DeleteOp(self.empty)])
        d.addCallback(cb3)
        return d

    @util.fromCoroutineFunction
    async def test_diffTree_edit_failure(self):
        otherDir = self.mktemp()
        shutil.copytree(self.tree, otherDir)
        other = ldiftree.LDIFTreeEntry(otherDir)

        otherEmpty = await other.lookup('ou=empty,dc=example,dc=com')
        otherEmpty['foo'] = ['bar']
        shutil.rmtree(otherDir)
        observer = testing.EventLoggingObserver.createWithCleanup(self, log)
        self.assertFalse(await otherEmpty.commit())
        self.assertEqual(
            observer[0]["log_text"],
            "[ERROR] Could not commit entry: ou=empty,dc=example,dc=com.",
        )

    @skipIfWindows
    def test_diffTree_edit(self):
        otherDir = self.mktemp()
        shutil.copytree(self.tree, otherDir)
        other = ldiftree.LDIFTreeEntry(otherDir)

        d = other.lookup('ou=empty,dc=example,dc=com')
        def cb1(otherEmpty):
            otherEmpty['foo'] = ['bar']
            return otherEmpty.commit()
        d.addCallback(cb1)

        def cb2(dummy):
            return self.root.diffTree(other)
        d.addCallback(cb2)

        def cb3(got):
            self.assertEqual(got, [
                delta.ModifyOp(self.empty.dn,
                               [delta.Add(b'foo', [b'bar'])],
                               ),
                ])
        d.addCallback(cb3)
        return d

    @skipIfWindows
    def test_move_noChildren_sameSuperior(self):
        d = self.empty.move('ou=moved,dc=example,dc=com')
        def getChildren(dummy):
            return self.example.children()
        d.addCallback(getChildren)
        d.addCallback(set)
        d.addCallback(self.assertEqual, {
            self.meta,
            BaseLDAPEntry(
            dn='ou=moved,dc=example,dc=com',
            attributes={ b'objectClass': [b'a', b'b'],
                         b'ou': [b'moved'],
            }),
            self.oneChild,
            })
        return d

    @skipIfWindows
    def test_move_children_sameSuperior(self):
        d = self.meta.move('ou=moved,dc=example,dc=com')
        def getChildren(dummy):
            return self.example.children()
        d.addCallback(getChildren)
        d.addCallback(set)
        d.addCallback(self.assertEqual, {
            BaseLDAPEntry(dn='ou=moved,dc=example,dc=com',
                          attributes={ b'objectClass': [b'a', b'b'],
                                       b'ou': [b'moved'],
                                       }),
            self.empty,
            self.oneChild,
            })
        return d

    @skipIfWindows
    def test_move_noChildren_newSuperior(self):
        d = self.empty.move('ou=moved,ou=oneChild,dc=example,dc=com')
        def getChildren(dummy):
            return self.example.children()
        d.addCallback(getChildren)
        d.addCallback(set)
        d.addCallback(self.assertEqual, {
            self.meta,
            self.oneChild,
            })
        def getChildren2(dummy):
            return self.oneChild.children()
        d.addCallback(getChildren2)
        d.addCallback(set)
        d.addCallback(self.assertEqual, {
            self.theChild,
            BaseLDAPEntry(
            dn='ou=moved,ou=oneChild,dc=example,dc=com',
            attributes={ b'objectClass': [b'a', b'b'],
                         b'ou': [b'moved'],
            }),
            })
        return d

    @skipIfWindows
    def test_move_children_newSuperior(self):
        d = self.meta.move('ou=moved,ou=oneChild,dc=example,dc=com')
        def getChildren(dummy):
            return self.example.children()
        d.addCallback(getChildren)
        d.addCallback(set)
        d.addCallback(self.assertEqual, {
            self.empty,
            self.oneChild,
            })
        def getChildren2(dummy):
            return self.oneChild.children()
        d.addCallback(getChildren2)
        d.addCallback(set)
        d.addCallback(self.assertEqual, {
            self.theChild,
            BaseLDAPEntry(dn='ou=moved,ou=oneChild,dc=example,dc=com',
                          attributes={ b'objectClass': [b'a', b'b'],
                                       b'ou': [b'moved'],
                                       }),
            })
        return d


    def testCompareOtherTypes(self):
        """
        It can't be compared with other types.
        """
        with self.assertRaises(TypeError):
            self.example < object()

        with self.assertRaises(TypeError):
            self.example > object()


    def testCompareGreater(self):
        """
        It is compared with other entries based on DN, where child is
        greater than the parent.
        """
        self.assertTrue(self.oneChild > self.example)
        self.assertFalse(self.example > self.oneChild)


    def testCompareLess(self):
        """
        It is compared with other entries based on DN, where parent is
        less than the child.
        """
        self.assertTrue(self.example < self.oneChild)
        self.assertFalse(self.oneChild < self.example)<|MERGE_RESOLUTION|>--- conflicted
+++ resolved
@@ -473,11 +473,7 @@
 
     @skipIfWindowsOrRoot
     def test_children_noAccess_file(self):
-<<<<<<< HEAD
-        os.chmod(os.path.join(self.meta.path, 'cn=foo.ldif'), 0)
-=======
-        self.chmod(os.path.join(self.meta.path, u'cn=foo.ldif'), 0)
->>>>>>> 69f46fdf
+        self.chmod(os.path.join(self.meta.path, 'cn=foo.ldif'), 0)
         d = self.meta.children()
         def eb(fail):
             fail.trap(IOError)
