--- conflicted
+++ resolved
@@ -655,42 +655,6 @@
             ]))
         return d
 
-<<<<<<< HEAD
-    def test_modifyDN_rdnOnly_noDeleteOldRDN_success(self):
-        newrdn = 'cn=thingamagic'
-        self.server.dataReceived(
-            str(
-                pureldap.LDAPMessage(
-                    pureldap.LDAPModifyDNRequest(
-                        entry=self.thingie.dn,
-                        newrdn=newrdn,
-                        deleteoldrdn=False),
-                    id=2)))
-        self.assertEqual(
-            self.server.transport.value(),
-            str(
-                pureldap.LDAPMessage(
-                    pureldap.LDAPModifyDNResponse(
-                        resultCode=ldaperrors.Success.resultCode),
-                    id=2)))
-        # tree changed
-        d = self.stuff.children()
-        d.addCallback(lambda actual: six.assertCountEqual(
-            self,
-            actual,
-            {self.another,
-                inmemory.ReadOnlyInMemoryLDAPEntry(
-                    '%s,ou=stuff,dc=example,dc=com' % newrdn,
-                    {
-                        'objectClass': ['a', 'b'],
-                        'cn': ['thingamagic', 'thingie']
-                    })}))
-        return d
-
-    test_modifyDN_rdnOnly_noDeleteOldRDN_success.todo = 'Not supported yet.'
-
-=======
->>>>>>> df7a7956
     def test_modify(self):
         self.server.dataReceived(
             str(
