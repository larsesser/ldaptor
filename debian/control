--- conflicted
+++ resolved
@@ -1,21 +1,14 @@
 Source: ldaptor
 Section: admin
 Priority: optional
-<<<<<<< HEAD
 Maintainer: Tommi Virtanen <tv@debian.org>
-Standards-Version: 3.7.2
+Standards-Version: 3.7.3
 Build-Depends-Indep: docbook-slides (>= 3.2.0), xsltproc, source-highlight,
  python-epydoc, dia (>= 0.93-2), python-twisted-core, python-twisted-names,
  python-twisted-mail, python-twisted-web, python-nevow, python-webut,
- python-pyparsing, python-pyopenssl, python-crypto, python-support (>= 0.4)
-Build-Depends: cdbs, debhelper (>= 4.1.68), python-all-dev
-=======
-Maintainer: Debian QA Group <packages@qa.debian.org>
-Standards-Version: 3.7.3
-Build-Depends-Indep: docbook-slides (>= 3.2.0), xsltproc, source-highlight, python-epydoc, dia (>= 0.93-2), python-twisted-core , python-twisted-names , python-twisted-mail , python-twisted-web , python-nevow , python-webut, python-pyparsing, python-pyopenssl, python-crypto, python-support (>= 0.6)
+ python-pyparsing, python-pyopenssl, python-crypto, python-support (>= 0.6)
 Build-Depends: cdbs (>= 0.4.49), debhelper (>> 6.0.0), python-all-dev
 Homepage: http://www.inoi.fi/open/trac/ldaptor
->>>>>>> b090bcb3
 
 Package: ldaptor-utils
 Section: admin
@@ -56,11 +49,7 @@
 Package: ldaptor-webui
 Section: admin
 Architecture: all
-<<<<<<< HEAD
 Depends: ${python:Depends}, python-nevow, python-webut, python-ldaptor, python-pyopenssl
-=======
-Depends: ${python:Depends}, python-nevow , python-webut, python-ldaptor, python-pyopenssl
->>>>>>> b090bcb3
 Description: Web user interface for editing LDAP directories
  A web-based user interface to search and edit information in an LDAP
  directory.
@@ -68,29 +57,10 @@
 Package: python-ldaptor
 Section: python
 Architecture: all
-<<<<<<< HEAD
 Depends: ${python:Depends}, python-twisted-core (>= 2.2), python-twisted-names (>= 0.2), python-twisted-mail (>= 0.2), python-twisted-web (>= 0.5), python-pyparsing (>= 1.3)
 Provides: ${python:Provides}
 Replaces: python2.3-ldaptor, python2.4-ldaptor, ldaptor-common
-Conflicts:  python2.3-ldaptor, python2.4-ldaptor, ldaptor-common
-Description: Pure-Python library for LDAP
- Ldaptor is a pure-Python library that implements
- .
- - LDAP client logic.
- .
- - separately-accessible LDAP and BER protocol message
- generation/parsing.
- .
- - ASCII-format LDAP filter generation and parsing.
- .
- - LDIF format data generation.
- .
- - Samba password changing logic.
-=======
-Depends: ${python:Depends}, python-twisted-core (>= 2.2), python-twisted-names (>= 0.2), python-twisted-mail (>= 0.2), python-twisted-web (>= 0.5), python-pyparsing
-Provides: ${python:Provides}
-Replaces: python2.3-ldaptor, ldaptor-common
-Conflicts: python2.3-ldaptor, ldaptor-common
+Conflicts: python2.3-ldaptor, python2.4-ldaptor, ldaptor-common
 Description: Pure-Python library for LDAP
  Ldaptor is a pure-Python library that implements
     * LDAP client logic.
@@ -99,22 +69,12 @@
     * ASCII-format LDAP filter generation and parsing.
     * LDIF format data generation.
     * Samba password changing logic.
->>>>>>> b090bcb3
 
 Package: ldaptor-doc
 Section: doc
 Architecture: all
 Description: Documentation for Ldaptor
  A collection of documentation about Ldaptor and LDAP, including
-<<<<<<< HEAD
- .
- - An introduction to LDAP
- .
- - The Ldaptor library API
- .
- - Slides for a talk "Creating a simple LDAP application"
-=======
     * An introduction to LDAP
     * The Ldaptor library API
-    * Slides for a talk "Creating a simple LDAP application"
->>>>>>> b090bcb3
+    * Slides for a talk "Creating a simple LDAP application"