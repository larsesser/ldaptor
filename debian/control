Source: ldaptor
Section: admin
Priority: optional
Maintainer: Tommi Virtanen <tv@debian.org>
Standards-Version: 3.6.1
<<<<<<< HEAD
Build-Depends-Indep: python, python2.3-dev, python2.4-dev, cdbs, debhelper (>= 4.1.68), docbook-slides (>= 3.2.0), xsltproc, source-highlight, python-epydoc, dia (>= 0.93-2), python2.3-twisted-core (>= 2.2), python2.3-twisted-names (>= 0.2), python2.3-twisted-mail (>= 0.2), python2.3-twisted-web (>= 0.5), python2.3-nevow (>= 0.6.0), python2.3-webut, python2.3-pyparsing (>= 1.3), python2.3-pyopenssl, python2.3-crypto, python2.4-twisted-core (>= 2.2), python2.4-twisted-names (>= 0.2), python2.4-twisted-mail (>= 0.2), python2.4-twisted-web (>= 0.5), python2.4-nevow (>= 0.6.0), python2.4-webut, python2.4-pyparsing (>= 1.3), python2.4-pyopenssl, python2.4-crypto
=======
Build-Depends-Indep: docbook-slides (>= 3.2.0), xsltproc, source-highlight, python-epydoc, dia (>= 0.93-2), python-twisted-core, python-twisted-names, python-twisted-mail, python-twisted-web, python-nevow, python-webut, python-pyparsing, python-pyopenssl, python-crypto
Build-Depends: cdbs, debhelper, python-all-dev
>>>>>>> ef2ea252

Package: ldaptor-utils
Section: admin
Architecture: all
Depends: ${python:Depends}, python-ldaptor
Description: Command-line LDAP utilities
 A set of LDAP utilities for use from the command line, including:
 .
 ldaptor-search -- Search LDAP directories.
 .
 ldaptor-namingcontexts -- Fetch the naming contexts the server supports.
 .
 ldaptor-find-server -- Find the server that serves the wanted DN by
 looking at DNS SRV records.
 .
 ldaptor-passwd -- Change passwords.
 .
 ldaptor-rename -- Change object RDN and DNs.
 .
 ldaptor-ldap2passwd -- Generate passwd(5) format data from LDAP
 accounts.
 .
 ldaptor-getfreenumber -- Do an efficient scan for e.g. next free
 uidNumber.
 .
 ldaptor-ldap2dhcpconf -- Create dhcp.conf based on LDAP host info.
 .
 ldaptor-ldap2dnszones -- Create a DNS zone files based on LDAP host
 info.
 .
 ldaptor-ldap2maradns -- Create a maradns zone file based on LDAP host
 info.
 .
 ldaptor-ldap2pdns -- pdns pipe backend.
 .
 ldaptor-fetchschema -- Fetch schema from a server.
 .
 ldaptor-ldifdiff -- Read two LDIF files and output LDIF modifications
 that modify entries in first file to look like entries in second file.
 .
 ldaptor-ldifpatch -- Read an LDIF file and LDIF modifications and output
 LDIF with the modifications.

Package: ldaptor-webui
Section: admin
Architecture: all
Depends: ${python:Depends}, python-nevow, python-webut, python-ldaptor
Description: Web user interface for editing LDAP directories
 A web-based user interface to search and edit information in an LDAP
 directory.

Package: python-ldaptor
Section: python
Architecture: all
<<<<<<< HEAD
Depends: ${python:Depends}, python-twisted-core (>= 2.2), python-twisted-names (>= 0.2), python-twisted-mail (>= 0.2), python-twisted-web (>= 0.5), python-pyparsing (>= 1.3)
=======
Depends: ${python:Depends}, python-twisted-core (>= 2.2), python-twisted-names (>= 0.2), python-twisted-mail (>= 0.2), python-twisted-web (>= 0.5), python-pyparsing
Replaces: python2.3-ldaptor
>>>>>>> ef2ea252
Description: Pure-Python library for LDAP
 Ldaptor is a pure-Python library that implements
 .
 - LDAP client logic.
 .
 - separately-accessible LDAP and BER protocol message
 generation/parsing.
 .
 - ASCII-format LDAP filter generation and parsing.
 .
 - LDIF format data generation.
 .
 - Samba password changing logic.
 .
 This is a dummy package that depends on the correct version of
 python-ldaptor for the default version of Python.

<<<<<<< HEAD
Package: python2.3-ldaptor
Section: python
Architecture: all
Depends: ${python:Depends}, ldaptor-common (= 0.0.43), python2.3-twisted-core (>= 2.2), python2.3-twisted-names (>= 0.2), python2.3-twisted-mail (>= 0.2), python2.3-twisted-web (>= 0.5), python2.3-pyparsing (>= 1.3), pwgen, python2.3-pyopenssl, python2.3-crypto
Description: Pure-Python library for LDAP
 Ldaptor is a pure-Python library that implements
 .
 - LDAP client logic.
 .
 - separately-accessible LDAP and BER protocol message
 generation/parsing.
 .
 - ASCII-format LDAP filter generation and parsing.
 .
 - LDIF format data generation.
 .
 - Samba password changing logic.
 .
 This version is usable with python2.3

Package: python2.4-ldaptor
Section: python
Architecture: all
Depends: ${python:Depends}, ldaptor-common (= 0.0.43), python2.4-twisted-core (>= 2.2), python2.4-twisted-names (>= 0.2), python2.4-twisted-mail (>= 0.2), python2.4-twisted-web (>= 0.5), python2.4-pyparsing (>= 1.3), pwgen, python2.4-pyopenssl, python2.4-crypto
Description: Pure-Python library for LDAP
 Ldaptor is a pure-Python library that implements
 .
 - LDAP client logic.
 .
 - separately-accessible LDAP and BER protocol message
 generation/parsing.
 .
 - ASCII-format LDAP filter generation and parsing.
 .
 - LDIF format data generation.
 .
 - Samba password changing logic.
 .
 This version is usable with python2.4

=======
>>>>>>> ef2ea252
Package: ldaptor-doc
Section: doc
Architecture: all
Description: Documentation for Ldaptor
 A collection of documentation about Ldaptor and LDAP, including
 .
 - An introduction to LDAP
 .
 - The Ldaptor library API
 .
 - Slides for a talk "Creating a simple LDAP application"

Package: ldaptor-common
Section: python
Architecture: all
Description: Pure-Python library for LDAP (common files)
 Ldaptor is a pure-Python library that implements
 .
 - LDAP client logic.
 .
 - separately-accessible LDAP and BER protocol message
 generation/parsing.
 .
 - ASCII-format LDAP filter generation and parsing.
 .
 - LDIF format data generation.
 .
 - Samba password changing logic.
 .
 This package contains the common files shared between different
 builds of the library for different Python versions.<|MERGE_RESOLUTION|>--- conflicted
+++ resolved
@@ -3,12 +3,8 @@
 Priority: optional
 Maintainer: Tommi Virtanen <tv@debian.org>
 Standards-Version: 3.6.1
-<<<<<<< HEAD
-Build-Depends-Indep: python, python2.3-dev, python2.4-dev, cdbs, debhelper (>= 4.1.68), docbook-slides (>= 3.2.0), xsltproc, source-highlight, python-epydoc, dia (>= 0.93-2), python2.3-twisted-core (>= 2.2), python2.3-twisted-names (>= 0.2), python2.3-twisted-mail (>= 0.2), python2.3-twisted-web (>= 0.5), python2.3-nevow (>= 0.6.0), python2.3-webut, python2.3-pyparsing (>= 1.3), python2.3-pyopenssl, python2.3-crypto, python2.4-twisted-core (>= 2.2), python2.4-twisted-names (>= 0.2), python2.4-twisted-mail (>= 0.2), python2.4-twisted-web (>= 0.5), python2.4-nevow (>= 0.6.0), python2.4-webut, python2.4-pyparsing (>= 1.3), python2.4-pyopenssl, python2.4-crypto
-=======
 Build-Depends-Indep: docbook-slides (>= 3.2.0), xsltproc, source-highlight, python-epydoc, dia (>= 0.93-2), python-twisted-core, python-twisted-names, python-twisted-mail, python-twisted-web, python-nevow, python-webut, python-pyparsing, python-pyopenssl, python-crypto
 Build-Depends: cdbs, debhelper, python-all-dev
->>>>>>> ef2ea252
 
 Package: ldaptor-utils
 Section: admin
@@ -63,12 +59,8 @@
 Package: python-ldaptor
 Section: python
 Architecture: all
-<<<<<<< HEAD
 Depends: ${python:Depends}, python-twisted-core (>= 2.2), python-twisted-names (>= 0.2), python-twisted-mail (>= 0.2), python-twisted-web (>= 0.5), python-pyparsing (>= 1.3)
-=======
-Depends: ${python:Depends}, python-twisted-core (>= 2.2), python-twisted-names (>= 0.2), python-twisted-mail (>= 0.2), python-twisted-web (>= 0.5), python-pyparsing
 Replaces: python2.3-ldaptor
->>>>>>> ef2ea252
 Description: Pure-Python library for LDAP
  Ldaptor is a pure-Python library that implements
  .
@@ -86,49 +78,6 @@
  This is a dummy package that depends on the correct version of
  python-ldaptor for the default version of Python.
 
-<<<<<<< HEAD
-Package: python2.3-ldaptor
-Section: python
-Architecture: all
-Depends: ${python:Depends}, ldaptor-common (= 0.0.43), python2.3-twisted-core (>= 2.2), python2.3-twisted-names (>= 0.2), python2.3-twisted-mail (>= 0.2), python2.3-twisted-web (>= 0.5), python2.3-pyparsing (>= 1.3), pwgen, python2.3-pyopenssl, python2.3-crypto
-Description: Pure-Python library for LDAP
- Ldaptor is a pure-Python library that implements
- .
- - LDAP client logic.
- .
- - separately-accessible LDAP and BER protocol message
- generation/parsing.
- .
- - ASCII-format LDAP filter generation and parsing.
- .
- - LDIF format data generation.
- .
- - Samba password changing logic.
- .
- This version is usable with python2.3
-
-Package: python2.4-ldaptor
-Section: python
-Architecture: all
-Depends: ${python:Depends}, ldaptor-common (= 0.0.43), python2.4-twisted-core (>= 2.2), python2.4-twisted-names (>= 0.2), python2.4-twisted-mail (>= 0.2), python2.4-twisted-web (>= 0.5), python2.4-pyparsing (>= 1.3), pwgen, python2.4-pyopenssl, python2.4-crypto
-Description: Pure-Python library for LDAP
- Ldaptor is a pure-Python library that implements
- .
- - LDAP client logic.
- .
- - separately-accessible LDAP and BER protocol message
- generation/parsing.
- .
- - ASCII-format LDAP filter generation and parsing.
- .
- - LDIF format data generation.
- .
- - Samba password changing logic.
- .
- This version is usable with python2.4
-
-=======
->>>>>>> ef2ea252
 Package: ldaptor-doc
 Section: doc
 Architecture: all
